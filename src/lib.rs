--- conflicted
+++ resolved
@@ -112,21 +112,16 @@
         std::iter::once(&self.0).chain(self.1.iter())
     }
 
-<<<<<<< HEAD
     /// Often we have a `Vec` (or slice `&[T]`) but want to ensure that it is `NonEmpty` before
     /// proceeding with a computation. Using `from_slice` will give us a proof
     /// that we have a `NonEmpty` in the `Some` branch, otherwise it allows
     /// the caller to handle the `None` case.
-=======
-    /// Append a `Vec` to the tail of the `NonEmpty`.
->>>>>>> d9fc0c41
     ///
     /// # Example Use
     ///
     /// ```
     /// use nonempty::NonEmpty;
     ///
-<<<<<<< HEAD
     /// let non_empty_vec = NonEmpty::from_slice(&[1, 2, 3, 4, 5]);
     /// assert!(non_empty_vec.is_some());
     ///
@@ -140,7 +135,15 @@
         slice
             .split_first()
             .map(|(h, t)| NonEmpty(h.clone(), t.into()))
-=======
+    }
+
+    /// Append a `Vec` to the tail of the `NonEmpty`.
+    ///
+    /// # Example Use
+    ///
+    /// ```
+    /// use nonempty::NonEmpty;
+    ///
     /// let mut non_empty = NonEmpty::new(1);
     /// let mut vec = vec![2, 3, 4, 5];
     /// non_empty.append(&mut vec);
@@ -151,7 +154,6 @@
     /// assert_eq!(non_empty, expected);
     pub fn append(&mut self, other: &mut Vec<T>) {
         self.1.append(other)
->>>>>>> d9fc0c41
     }
 }
 
